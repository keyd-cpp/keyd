#!/usr/bin/python3

import subprocess
import argparse
import os
import shutil
import re
import sys
import fcntl

# Good enough for now :/.

# TODO(ish):
#
# Make assorted detection hacks cleaner.
# Profile and optimize.
# Consider reimplmenting in perl or C.
# Produce more useful error messages :P.

CONFIG_PATH = os.getenv('HOME')+'/.config/keyd/app.conf'
LOCKFILE = os.getenv('HOME')+'/.config/keyd/app.lock'
LOGFILE = os.getenv('HOME')+'/.config/keyd/app.log'

def die(msg):
    sys.stderr.write('ERROR: ')
    sys.stderr.write(msg)
    sys.stderr.write('\n')
    exit(0)

def assert_env(var):
    if not os.getenv(var):
        raise Exception(f'Missing environment variable {var}')

def run_or_die(cmd, msg=''):
    rc = subprocess.run(['/bin/sh', '-c', cmd],
            stdout=subprocess.DEVNULL,
            stderr=subprocess.DEVNULL).returncode

    if rc != 0:
        die(msg)

def parse_config(path):
    map = {}

    for line in open(path):
        line = line.strip()

        if line.startswith('[') and line.endswith(']'):
            window_identifier = line[1:-1]

            bindings = []
            map[window_identifier] = bindings
        elif line == '':
            continue
        elif line.startswith('#'):
            continue
        else:
            bindings.append(line)

    return map

class SwayMonitor():
    def __init__(self, on_window_change):
        assert_env('SWAYSOCK')

        self.on_window_change = on_window_change

    def init(self):
        pass

    def run(self):
        import json
        import subprocess

        swayproc = subprocess.Popen(
            ['swaymsg',
                '--type',
                'subscribe',
                '--monitor',
                '--raw',
                '["window"]'], stdout=subprocess.PIPE)

        for ev in swayproc.stdout:
            data = json.loads(ev)

            try:
                if data['container']['focused'] == True:
                    props = data['container']['window_properties']
                    self.on_window_change(props['class'], props['title'])
            except:
                cls = data['container']['app_id']
                self.on_window_change(cls, "")
                pass


class XMonitor():
    def __init__(self, on_window_change):
        assert_env('DISPLAY')

        self.on_window_change = on_window_change

    def init(self):
        import Xlib
        import Xlib.display

        self.dpy = Xlib.display.Display()
        self.dpy.screen().root.change_attributes(
            event_mask = Xlib.X.SubstructureNotifyMask|Xlib.X.PropertyChangeMask)

    def run(self):
        last_active_class = ""
        last_active_name = ""
        while True:
            self.dpy.next_event()

            try:
<<<<<<< HEAD
                wm_class = self.dpy.get_input_focus().focus.get_wm_class()

                if wm_class == None:
                    cls = 'root'
                else:
                    cls = wm_class[1]

                if cls != last_active_class:
                    last_active_class = cls
                    self.on_window_change(cls)
=======
                focus = self.dpy.get_input_focus().focus
                wm_class = focus.get_wm_class()
                if wm_class:
                    wm_name = focus.get_wm_name()
                    if isinstance(wm_name, bytes):
                        wm_name = wm_name.decode('ascii')

                    cls = wm_class[1]
                    if cls != last_active_class or wm_name != last_active_name:
                        last_active_class = cls
                        last_active_name = wm_name
                        self.on_window_change(cls, wm_name)
>>>>>>> eac433c4
            except:
                pass

# :(
class GnomeMonitor():
    def __init__(self, on_window_change):
        assert_env('GNOME_SETUP_DISPLAY')

        self.on_window_change = on_window_change

        self.version = '1'
        self.extension_dir = os.getenv('HOME') + '/.local/share/gnome-shell/extensions/keyd'
        self.fifo_path = self.extension_dir + '/keyd.fifo'

    def _install(self):
        shutil.rmtree(self.extension_dir, ignore_errors=True)
        os.makedirs(self.extension_dir, exist_ok=True)

        extension = '''
        const Shell = imports.gi.Shell;
        const GLib = imports.gi.GLib;

        // We have to keep an explicit reference around to prevent garbage collection :/.
        let file = imports.gi.Gio.File.new_for_path('%s');
        let pipe = file.append_to_async(0, 0, null, on_pipe_open);

        function send(msg) {
            if (!pipe)
                return;

            try {
                pipe.write(msg, null);
            } catch {
                log('pipe closed, reopening...');
                pipe = null;
                file.append_to_async(0, 0, null, on_pipe_open);
            }
        }

        function on_pipe_open(file, res) {
            log('pipe opened');
            pipe = file.append_to_finish(res);
        }

        function init() {
                Shell.WindowTracker.get_default().connect('notify::focus-app', () => {
<<<<<<< HEAD
                    const win = global.display.focus_window;
                    const cls = win ? win.get_wm_class() : 'root';
                    send(`${cls}\n`);
=======
                    send(`${global.display.focus_window.get_wm_class()}\t${global.display.focus_window.get_wm_name()}\n`);
>>>>>>> eac433c4
                });

                return {
                    enable: ()=>{ GLib.spawn_command_line_async('keyd-application-mapper -d'); },
                    disable: ()=>{ GLib.spawn_command_line_async('pkill -f keyd-application-mapper'); }
                };

        }
        ''' % (self.fifo_path)

        metadata = '''
        {
                "name": "keyd",
                "description": "Used by keyd to obtain active window information.",
                "uuid": "keyd",
                "shell-version": [ "41" ]
        }
        '''

        open(self.extension_dir + '/version', 'w').write(self.version)
        open(self.extension_dir + '/metadata.json', 'w').write(metadata)
        open(self.extension_dir + '/extension.js', 'w').write(extension)
        os.mkfifo(self.fifo_path)

    def _is_installed(self):
        try:
            return open(self.extension_dir + '/version', 'r').read() == self.version
        except:
            return False

    def init(self):
        if not self._is_installed():
            print('keyd extension not found, installing...')
            self._install()
            print('Success! Please restart Gnome.')
            exit(0)

        run_or_die('gsettings set org.gnome.shell disable-user-extensions false');
        run_or_die('gnome-extensions enable keyd', 'Failed to enable keyd extension.')

    def run(self):
        for line in open(self.fifo_path):
            [cls, name] = line.strip().split('\t')
            self.on_window_change(cls, name)

def get_monitor(on_window_change):
    monitors = [
        ('Sway', SwayMonitor),
        ('Gnome', GnomeMonitor),
        ('X', XMonitor),
    ]

    for name, mon in monitors:
        try:
            m = mon(on_window_change)
            print(f'{name} detected')
            return m
        except:
            pass

    print('Could not detect app environment :(.')
    sys.exit(-1)

def lock():
    global lockfh
    lockfh = open(LOCKFILE, 'w')
    try:
        fcntl.flock(lockfh, fcntl.LOCK_EX | fcntl.LOCK_NB)
    except:
        die('only one instance may run at a time')

def ping_keyd():
    run_or_die('keyd -e ping',
'could not connect to keyd instance, make sure it is running and you are a member of `keyd`')

def daemonize():
    print(f'Daemonizing, log output will be stored in {LOGFILE}...')

    fh = open(LOGFILE, 'w')

    os.close(1)
    os.close(2)
    os.dup2(fh.fileno(), 1)
    os.dup2(fh.fileno(), 2)

    if os.fork(): exit(0)
    if os.fork(): exit(0)

opt = argparse.ArgumentParser()
opt.add_argument('-q', '--quiet', default=False, action='store_true', help='suppress logging of the active window')
opt.add_argument('-d', '--daemonize', default=False, action='store_true', help='fork and run in the background')
args = opt.parse_args()

if not os.path.exists(CONFIG_PATH):
    die('could not find app.conf, make sure it is in ~/.config/keyd/app.conf')

map = parse_config(CONFIG_PATH)
ping_keyd()
lock()

def normalize_identifier(s):
     return re.sub('[^A-Za-z0-9]', '-', s).strip('-').lower()

last_mtime = os.path.getmtime(CONFIG_PATH)
def on_window_change(cls, name):
    global last_mtime
    global map

    cls = normalize_identifier(cls)
    name = normalize_identifier(name)
    mtime = os.path.getmtime(CONFIG_PATH)

    if mtime != last_mtime:
        print(CONFIG_PATH + ': Updated, reloading config...')
        map = parse_config(CONFIG_PATH)
        last_mtime = mtime

<<<<<<< HEAD
    if not args.quiet:
        print(f'Active window class: {cls}')

    bindings = map.get(cls, [])
    subprocess.run(['keyd', '-e', 'reset', *bindings])
=======
    if args.verbose:
        print(f'Active window: {cls}, {name}')

    expressions = ['reset']

    if cls in bindings:
        expressions.extend(bindings[cls])

    pair = cls + '|' + name
    if (pair) in bindings:
        expressions.extend(bindings[pair])

    # Apply the bindings.
    subprocess.run(['keyd', '-e', *expressions])
>>>>>>> eac433c4


mon = get_monitor(on_window_change)
mon.init()

if args.daemonize:
    daemonize()

mon.run()<|MERGE_RESOLUTION|>--- conflicted
+++ resolved
@@ -114,7 +114,6 @@
             self.dpy.next_event()
 
             try:
-<<<<<<< HEAD
                 wm_class = self.dpy.get_input_focus().focus.get_wm_class()
 
                 if wm_class == None:
@@ -125,20 +124,6 @@
                 if cls != last_active_class:
                     last_active_class = cls
                     self.on_window_change(cls)
-=======
-                focus = self.dpy.get_input_focus().focus
-                wm_class = focus.get_wm_class()
-                if wm_class:
-                    wm_name = focus.get_wm_name()
-                    if isinstance(wm_name, bytes):
-                        wm_name = wm_name.decode('ascii')
-
-                    cls = wm_class[1]
-                    if cls != last_active_class or wm_name != last_active_name:
-                        last_active_class = cls
-                        last_active_name = wm_name
-                        self.on_window_change(cls, wm_name)
->>>>>>> eac433c4
             except:
                 pass
 
@@ -185,13 +170,9 @@
 
         function init() {
                 Shell.WindowTracker.get_default().connect('notify::focus-app', () => {
-<<<<<<< HEAD
                     const win = global.display.focus_window;
                     const cls = win ? win.get_wm_class() : 'root';
                     send(`${cls}\n`);
-=======
-                    send(`${global.display.focus_window.get_wm_class()}\t${global.display.focus_window.get_wm_name()}\n`);
->>>>>>> eac433c4
                 });
 
                 return {
@@ -309,28 +290,11 @@
         map = parse_config(CONFIG_PATH)
         last_mtime = mtime
 
-<<<<<<< HEAD
     if not args.quiet:
         print(f'Active window class: {cls}')
 
     bindings = map.get(cls, [])
     subprocess.run(['keyd', '-e', 'reset', *bindings])
-=======
-    if args.verbose:
-        print(f'Active window: {cls}, {name}')
-
-    expressions = ['reset']
-
-    if cls in bindings:
-        expressions.extend(bindings[cls])
-
-    pair = cls + '|' + name
-    if (pair) in bindings:
-        expressions.extend(bindings[pair])
-
-    # Apply the bindings.
-    subprocess.run(['keyd', '-e', *expressions])
->>>>>>> eac433c4
 
 
 mon = get_monitor(on_window_change)
